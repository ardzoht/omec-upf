--- conflicted
+++ resolved
@@ -1323,7 +1323,7 @@
 
 	tc, exists := up4.conf.QFIToTC[relatedQER.qfi]
 	if !exists {
-		tc = NoTC
+		tc = up4.conf.DefaultTC
 	}
 
 	appID, exists := up4Tx.GetApplicationID(pdr.pdrID)
@@ -1381,15 +1381,8 @@
 			pdrLog.Warning("no related app QER for PDR found: ", err)
 		}
 
-<<<<<<< HEAD
 		pdrLog = pdrLog.WithField("related app QER", relatedQER)
 		pdrLog.Debug("Related QER found for PDR")
-=======
-		tc, exists := up4.conf.QFIToTC[relatedQER.qfi]
-		if !exists {
-			tc = up4.conf.DefaultTC
-		}
->>>>>>> 762b2428
 
 		if err := up4.WithSession(up4Tx, pdr, relatedFAR); err != nil {
 			return err
