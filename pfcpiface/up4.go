// SPDX-License-Identifier: Apache-2.0
// Copyright 2021-present Open Networking Foundation

package main

import (
	"encoding/binary"
	"flag"
	"math/rand"
	"net"
	"time"

	p4 "github.com/p4lang/p4runtime/go/p4/v1"

	"github.com/prometheus/client_golang/prometheus"
	log "github.com/sirupsen/logrus"
	"github.com/wmnsk/go-pfcp/ie"
)

const (
	// FIXME: this is hardcoded currently, but should be passed as configuration/cmd line arg
	p4InfoPath       = "/bin/p4info.txt"
	deviceConfigPath = "/bin/bmv2.json"
)

var (
	p4RtcServerIP   = flag.String("p4RtcServerIP", "", "P4 Server ip")
	p4RtcServerPort = flag.String("p4RtcServerPort", "", "P4 Server port")
)

// FIXME: it should not be here IMO
// P4rtcInfo : P4 runtime interface settings.
type P4rtcInfo struct {
	AccessIP    string `json:"access_ip"`
	P4rtcServer string `json:"p4rtc_server"`
	P4rtcPort   string `json:"p4rtc_port"`
	UEIP        string `json:"ue_ip_pool"`
}

const (
	preQosCounterID = iota
	postQosCounterID

	// 253 base stations + 1 dbuf (fixed in UP4) + 1 reserved (fixed in P4 pipeline)
	maxGTPTunnelPeerIDs = 253
	maxApplicationIDs   = 254
)

type counter struct {
	maxSize   uint64
	counterID uint64
	allocated map[uint64]uint64
	// free      map[uint64]uint64
}

type UP4 struct {
	host            string
	deviceID        uint64
	timeout         uint32
	accessIP        *net.IPNet
	p4rtcServer     string
	p4rtcPort       string
	enableEndMarker bool

	p4client       *P4rtClient
	p4RtTranslator *P4rtTranslator

	// TODO: create UP4Store object and move these fields there
	counters           []counter
	tunnelPeerIDs      map[tunnelParams]uint8
	tunnelPeerIDsPool  []uint8
	applicationIDs     map[applicationFilter]uint8
	applicationIDsPool []uint8

	// ueAddrToFSEID is used to store UE Address <-> F-SEID mapping,
	// which is needed to efficiently find F-SEID when we receive a P4 Digest (DDN) for a UE address.
	ueAddrToFSEID map[uint32]uint64
	// fseidToUEAddr is used to store F-SEID <-> UE Address mapping,
	// which is needed to efficiently find UE address for UL PDRs in the PFCP messages.
	// We need both maps to make lookup efficient, but both maps should always be updated in atomic way.
	fseidToUEAddr map[uint64]uint32

	reportNotifyChan chan<- uint64
	endMarkerChan    chan []byte
}

func (up4 *UP4) addSliceInfo(sliceInfo *SliceInfo) error {
	log.Errorln("Slice Info not supported in P4")
	return nil
}

func (up4 *UP4) summaryLatencyJitter(uc *upfCollector, ch chan<- prometheus.Metric) {
}

func (up4 *UP4) sessionStats(*PfcpNodeCollector, chan<- prometheus.Metric) error {
	return nil
}

func (up4 *UP4) portStats(uc *upfCollector, ch chan<- prometheus.Metric) {
}

func (up4 *UP4) getAccessIP() (*net.IPNet, error) {
	log.Println("getAccessIP")

	interfaceTableEntry := up4.p4RtTranslator.BuildInterfaceTableEntryNoAction()

	resp, err := up4.p4client.ReadTableEntry(interfaceTableEntry)
	if err != nil {
		return nil, ErrOperationFailedWithReason("get Access IP from UP4", err.Error())
	}

	accessIP, err := up4.p4RtTranslator.ParseAccessIPFromReadInterfaceTableResponse(resp)
	if err != nil {
		return nil, err
	}

	return accessIP, nil
}

func (up4 *UP4) initCounter(counterID uint8, name string) error {
	ctr, err := up4.p4RtTranslator.getCounterByName(name)
	if err != nil {
		return err
	}

	up4.counters[counterID].maxSize = uint64(ctr.Size)
	up4.counters[counterID].counterID = uint64(ctr.Preamble.Id)

	log.WithFields(log.Fields{
		"counterID":      counterID,
		"name":           name,
		"max-size":       ctr.Size,
		"UP4 counter ID": ctr.Preamble.Id,
	}).Debug("Counter initialized successfully")

	return nil
}

func resetCounterVal(p *UP4, counterID uint8, val uint64) {
	log.Println("delete counter val ", val)
	delete(p.counters[counterID].allocated, val)
}

func getCounterVal(p *UP4, counterID uint8) (uint64, error) {
	/*
	   loop :
	      random counter generate
	      check allocated map
	      if not in map then return counter val.
	      if present continue
	      if loop reaches max break and fail.
	*/
	var val uint64

	ctr := &p.counters[counterID]
	for i := 0; i < int(ctr.maxSize); i++ {
		rand.Seed(time.Now().UnixNano())

		val = uint64(rand.Intn(int(ctr.maxSize)-1) + 1) // #nosec G404
		if _, ok := ctr.allocated[val]; !ok {
			log.Println("key not in allocated map ", val)

			ctr.allocated[val] = 1

			return val, nil
		}
	}

	return 0, ErrOperationFailedWithParam("counter allocation", "final val", val)
}

func (up4 *UP4) exit() {
	log.Println("Exit function P4rtc")
}

func (up4 *UP4) setupChannel() error {
	log.Println("Channel Setup.")

	client, err := CreateChannel(up4.host, up4.deviceID)
	if err != nil {
		log.Errorf("create channel failed: %v", err)
		return err
	}

	up4.p4client = client

	err = up4.p4client.GetForwardingPipelineConfig()
	if err != nil {
		err = up4.p4client.SetForwardingPipelineConfig(p4InfoPath, deviceConfigPath)
		if err != nil {
			log.Errorf("set forwarding pipeling config failed: %v", err)
			return err
		}
	}

	return nil
}

func (up4 *UP4) initAllCounters() error {
	log.Debug("Initializing counter for UP4")

	err := up4.initCounter(preQosCounterID, "PreQosPipe.pre_qos_counter")
	if err != nil {
		return ErrOperationFailedWithReason("init preQosCounterID counter", err.Error())
	}

	err = up4.initCounter(postQosCounterID, "PostQosPipe.post_qos_counter")
	if err != nil {
		return ErrOperationFailedWithReason("init postQosCounterID counter", err.Error())
	}

	return nil
}

func (up4 *UP4) initTunnelPeerIDs() {
	up4.tunnelPeerIDs = make(map[tunnelParams]uint8)
	// a simple queue storing available tunnel peer IDs
	// 0 is reserved;
	// 1 is reserved for dbuf
	up4.tunnelPeerIDsPool = make([]uint8, 0, maxGTPTunnelPeerIDs)

	for i := 2; i < maxGTPTunnelPeerIDs+2; i++ {
		up4.tunnelPeerIDsPool = append(up4.tunnelPeerIDsPool, uint8(i))
	}
}

func (up4 *UP4) initApplicationIDs() {
	up4.applicationIDs = make(map[applicationFilter]uint8)
	// a simple queue storing available application IDs
	// 0 is reserved;
	up4.applicationIDsPool = make([]uint8, 0, maxApplicationIDs)

	for i := 1; i < maxApplicationIDs+1; i++ {
		up4.applicationIDsPool = append(up4.applicationIDsPool, uint8(i))
	}
}

// This function ensures that PFCP Agent is connected to UP4.
// Returns true if the connection is already established.
// Otherwise, tries to connect to UP4. Returns false if fails.
// FIXME: the argument should be removed from fastpath API
func (up4 *UP4) isConnected(accessIP *net.IP) bool {
	if up4.p4client != nil {
		return true
	}

	err := up4.tryConnect()
	if err != nil {
		log.Errorf("failed to connect to UP4: %v", err)
		return false
	}

	return true
}

// TODO: rename it to initUPF()
func (up4 *UP4) setUpfInfo(u *upf, conf *Conf) {
	log.Println("setUpfInfo UP4")

	up4.accessIP = ParseStrIP(conf.P4rtcIface.AccessIP)
	u.accessIP = up4.accessIP.IP
	log.Println("AccessIP: ", up4.accessIP)

	up4.p4rtcServer = conf.P4rtcIface.P4rtcServer
	log.Println("UP4 server ip/name", up4.p4rtcServer)
	up4.p4rtcPort = conf.P4rtcIface.P4rtcPort
	up4.reportNotifyChan = u.reportNotifyChan

	if *p4RtcServerIP != "" {
		up4.p4rtcServer = *p4RtcServerIP
	}

	if *p4RtcServerPort != "" {
		up4.p4rtcPort = *p4RtcServerPort
	}

	u.coreIP = net.ParseIP(net.IPv4zero.String())

	log.Println("onos server ip ", up4.p4rtcServer)
	log.Println("onos server port ", up4.p4rtcPort)

	up4.host = up4.p4rtcServer + ":" + up4.p4rtcPort
	log.Println("server name: ", up4.host)
	up4.deviceID = 1
	up4.timeout = 30
	up4.enableEndMarker = conf.EnableEndMarker
	up4.initTunnelPeerIDs()
	up4.initApplicationIDs()
	up4.ueAddrToFSEID = make(map[uint32]uint64)
	up4.fseidToUEAddr = make(map[uint64]uint32)

	up4.counters = make([]counter, 2)
	for i := range up4.counters {
		// initialize allocated counters map
		up4.counters[i].allocated = make(map[uint64]uint64)
	}

	err := up4.tryConnect()
	if err != nil {
		log.Errorf("failed to connect to UP4: %v", err)
		return
	}

	if up4.accessIP != nil {
		u.accessIP = up4.accessIP.IP
	}
}

func (up4 *UP4) clearAllTables() error {
	sessionsUplinkTableID, err := up4.p4RtTranslator.getTableIDByName(TableUplinkSessions)
	if err != nil {
		return err
	}

	err = up4.p4client.ClearTable(sessionsUplinkTableID)
	if err != nil {
		return err
	}

	sessionsDownlinkTableID, err := up4.p4RtTranslator.getTableIDByName(TableDownlinkSessions)
	if err != nil {
		return err
	}

	err = up4.p4client.ClearTable(sessionsDownlinkTableID)
	if err != nil {
		return err
	}

	terminationsUplinkTableID, err := up4.p4RtTranslator.getTableIDByName(TableUplinkTerminations)
	if err != nil {
		return err
	}

	err = up4.p4client.ClearTable(terminationsUplinkTableID)
	if err != nil {
		return err
	}

	terminationsDownlinkTableID, err := up4.p4RtTranslator.getTableIDByName(TableDownlinkTerminations)
	if err != nil {
		return err
	}

	err = up4.p4client.ClearTable(terminationsDownlinkTableID)
	if err != nil {
		return err
	}

	gtpTunnelPeersTableID, err := up4.p4RtTranslator.getTableIDByName(TableTunnelPeers)
	if err != nil {
		return err
	}

	err = up4.p4client.ClearTable(gtpTunnelPeersTableID)
	if err != nil {
		return err
	}

	return nil
}

func (up4 *UP4) listenToDDNs() {
	log.Info("Listening to Data Notifications from UP4..")

	for {
		digestData := up4.p4client.GetNextDigestData()

		ueAddr := binary.BigEndian.Uint32(digestData)
		if fseid, exists := up4.ueAddrToFSEID[ueAddr]; exists {
			up4.reportNotifyChan <- fseid
		}
	}
}

func (up4 *UP4) tryConnect() error {
	err := up4.setupChannel()
	if err != nil {
		return err
	}

	up4.p4RtTranslator = newP4RtTranslator(up4.p4client.P4Info)

	err = up4.clearAllTables()
	if err != nil {
		log.Warningf("failed to clear tables: %v", err)
	}

	err = up4.initAllCounters()
	if err != nil {
		return ErrOperationFailedWithReason("counters initialization", err.Error())
	}

	go up4.listenToDDNs()

	if up4.enableEndMarker {
		log.Println("Starting end marker loop")

		up4.endMarkerChan = make(chan []byte, 1024)
		go up4.endMarkerSendLoop(up4.endMarkerChan)
	}

	up4.accessIP, err = up4.getAccessIP()
	if err != nil {
		log.Errorf("Failed to get Access IP from UP4: %v", err)
	} else {
		log.Infof("Retrieved Access IP from UP4: %v", up4.accessIP)
	}

	return nil
}

func (up4 *UP4) sendEndMarkers(endMarkerList *[][]byte) error {
	for _, eMarker := range *endMarkerList {
		up4.endMarkerChan <- eMarker
	}

	return nil
}

func (up4 *UP4) endMarkerSendLoop(endMarkerChan chan []byte) {
	for outPacket := range endMarkerChan {
		err := up4.p4client.SendPacketOut(outPacket)
		if err != nil {
			log.Println("end marker write failed")
		}
	}
}

func findRelatedFAR(pdr pdr, fars []far) (far, error) {
	for _, far := range fars {
		if pdr.farID == far.farID {
			return far, nil
		}
	}

	return far{}, ErrNotFoundWithParam("related FAR for PDR", "PDR", pdr)
}

// Returns error if we reach maximum supported GTP Tunnel Peers.
func (up4 *UP4) allocateGTPTunnelPeerID() (uint8, error) {
	if len(up4.tunnelPeerIDsPool) == 0 {
		return 0, ErrOperationFailedWithReason("allocate GTP Tunnel Peer ID",
			"no free tunnel peer IDs available")
	}

	// pick top from queue
	allocated := up4.tunnelPeerIDsPool[0]
	up4.tunnelPeerIDsPool = up4.tunnelPeerIDsPool[1:]

	return allocated, nil
}

func (up4 *UP4) releaseAllocatedGTPTunnelPeerID(allocated uint8) {
	up4.tunnelPeerIDsPool = append(up4.tunnelPeerIDsPool, allocated)
}

func (up4 *UP4) addOrUpdateGTPTunnelPeer(far far) error {
	var tunnelPeerID uint8

	methodType := p4.Update_MODIFY
	tunnelParams := tunnelParams{
		tunnelIP4Src: ip2int(up4.accessIP.IP),
		tunnelIP4Dst: far.tunnelIP4Dst,
		tunnelPort:   far.tunnelPort,
	}

	tunnelPeerID, exists := up4.tunnelPeerIDs[tunnelParams]

	if !exists {
		var err error

		tunnelPeerID, err = up4.allocateGTPTunnelPeerID()
		if err != nil {
			return err
		}

		methodType = p4.Update_INSERT
	}

	gtpTunnelPeerEntry, err := up4.p4RtTranslator.BuildGTPTunnelPeerTableEntry(tunnelPeerID, tunnelParams)
	if err != nil {
		return err
	}

	if err := up4.p4client.ApplyTableEntries(methodType, gtpTunnelPeerEntry); err != nil {
		return err
	}

	up4.tunnelPeerIDs[tunnelParams] = tunnelPeerID

	return nil
}

func (up4 *UP4) removeGTPTunnelPeer(far far) {
	removeLog := log.WithFields(log.Fields{
		"far": far,
	})
	tunnelParams := tunnelParams{
		tunnelIP4Src: ip2int(up4.accessIP.IP),
		tunnelIP4Dst: far.tunnelIP4Dst,
		tunnelPort:   far.tunnelPort,
	}

	tunnelPeerID, exists := up4.tunnelPeerIDs[tunnelParams]
	if !exists {
		removeLog.WithField(
			"tunnel-params", tunnelParams).Error("GTP tunnel peer ID not found for tunnel params")
		return
	}

	removeLog.WithField("tunnel-peer-id", tunnelPeerID)

	gtpTunnelPeerEntry, err := up4.p4RtTranslator.BuildGTPTunnelPeerTableEntry(tunnelPeerID, tunnelParams)
	if err != nil {
		removeLog.Error("failed to build GTP tunnel peer entry to remove")
		return
	}

	removeLog.Debug("Removing GTP Tunnel Peer ID")

	if err := up4.p4client.ApplyTableEntries(p4.Update_DELETE, gtpTunnelPeerEntry); err != nil {
		removeLog.Error("failed to remove GTP tunnel peer")
	}

	up4.releaseAllocatedGTPTunnelPeerID(tunnelPeerID)
}

<<<<<<< HEAD
// Returns error if we reach maximum supported Application IDs.
func (up4 *UP4) allocateInternalApplicationID() (uint8, error) {
	if len(up4.applicationIDsPool) == 0 {
		return 0, ErrOperationFailedWithReason("allocate Application ID",
			"no free application IDs available")
	}

	// pick top from queue
	allocated := up4.applicationIDsPool[0]
	up4.applicationIDsPool = up4.applicationIDsPool[1:]

	return allocated, nil
}

func (up4 *UP4) releaseInternalApplicationID(allocated uint8) {
	up4.applicationIDsPool = append(up4.applicationIDsPool, allocated)
}

func (up4 *UP4) addOrUpdateApplicationsTableEntry(appFilter applicationFilter) (uint8, error) {
	if allocated, exists := up4.applicationIDs[appFilter]; exists {
		return allocated, nil
	}

	newAppID, err := up4.allocateInternalApplicationID()
	if err != nil {
		return 0, err
	}

	return newAppID, nil
}

func (up4 *UP4) sendMsgToUPF(method upfMsgType, rules PacketForwardingRules, updated PacketForwardingRules) uint8 {
	up4Log := log.WithFields(log.Fields{
		"method-type":   method,
		"old-rules":     rules,
		"updated-rules": updated,
	})
	up4Log.Debug("Sending PFCP message to UP4..")

	pdrs := rules.pdrs
	fars := rules.fars

	if method == upfMsgTypeMod {
		// no need to use updated PDRs as session's PDRs are already updated
		fars = updated.fars
	}

	var (
		methodType p4.Update_Type
		err        error
		val        uint64
		cause      uint8 = ie.CauseRequestRejected
	)

	if !up4.isConnected(nil) {
		log.Error("UP4 server not connected")
		return cause
	}

	switch method {
	case upfMsgTypeAdd:
		{
			methodType = p4.Update_INSERT
			for i := range pdrs {
				val, err = getCounterVal(up4, preQosCounterID)
				if err != nil {
					log.Println("Counter id alloc failed ", err)
					return cause
				}
				pdrs[i].ctrID = uint32(val)
			}
		}
	case upfMsgTypeDel:
		{
			methodType = p4.Update_DELETE
			for i := range pdrs {
				resetCounterVal(up4, preQosCounterID,
					uint64(pdrs[i].ctrID))

				if internalAppID, exists := up4.applicationIDs[pdrs[i].appFilter]; exists {
					up4.releaseInternalApplicationID(internalAppID)
				}
			}
		}
	case upfMsgTypeMod:
		{
			methodType = p4.Update_MODIFY
		}
	default:
		{
			log.Println("Unknown method : ", method)
			return cause
		}
	}

=======
func (up4 *UP4) updateTunnelPeersBasedOnFARs(fars []far) error {
>>>>>>> 18fdd568
	for _, far := range fars {
		logger := log.WithFields(log.Fields{
			"far": far,
		})
		// downlink FAR with tunnel params that does encapsulation
		if far.Forwards() && far.dstIntf == ie.DstInterfaceAccess && far.tunnelTEID != 0 {
			if err := up4.addOrUpdateGTPTunnelPeer(far); err != nil {
				logger.Errorf("Failed to add or update GTP tunnel peer: %v", err)
				return err
			}
		}
	}

	return nil
}

// modifyUP4ForwardingConfiguration builds P4Runtime table entries and
// inserts/modifies/removes table entries from UP4 device, according to methodType.
func (up4 *UP4) modifyUP4ForwardingConfiguration(pdrs []pdr, allFARs []far, methodType p4.Update_Type) error {
	for _, pdr := range pdrs {
		pdrLog := log.WithFields(log.Fields{
			"pdr": pdr,
		})
		pdrLog.Debug("Installing P4 table entries for PDR")

		far, err := findRelatedFAR(pdr, allFARs)
		if err != nil {
			pdrLog.Warning("no related FAR for PDR found: ", err)
			return err
		}

		pdrLog.WithField("related FAR", far)
		pdrLog.Debug("Found related FAR for PDR")

		tunnelParams := tunnelParams{
			tunnelIP4Src: ip2int(up4.accessIP.IP),
			tunnelIP4Dst: far.tunnelIP4Dst,
			tunnelPort:   far.tunnelPort,
		}

		tunnelPeerID, exists := up4.tunnelPeerIDs[tunnelParams]
		if !exists && far.tunnelTEID != 0 {
			return ErrNotFoundWithParam("allocated GTP tunnel peer ID", "tunnel params", tunnelParams)
		}

		sessionsEntry, err := up4.p4RtTranslator.BuildSessionsTableEntry(pdr, tunnelPeerID, far.Buffers())
		if err != nil {
			return ErrOperationFailedWithReason("build P4rt table entry for Sessions table", err.Error())
		}

		if pdr.IsUplink() {
			ueAddr, exists := up4.fseidToUEAddr[pdr.fseID]
			if !exists {
				// this is only possible if a linked DL PDR was not provided in the same PFCP Establishment message
				log.Error("UE Address not found for uplink PDR, a linked DL PDR was not provided?")
				return ErrOperationFailedWithReason("adding UP4 entries", "UE Address not found for uplink PDR, a linked DL PDR was not provided?")
			}

			pdr.srcIP = ueAddr
		}

		var applicationsEntry *p4.TableEntry

		// applicationID = 0 is passed as a default value if no application filtering rule exists
		var applicationID uint8 = 0
		if !pdr.appFilter.IsEmpty() {
			applicationID, err = up4.addOrUpdateApplicationsTableEntry(pdr.appFilter)
			if err != nil {
				pdrLog.Error("failed to add or update Application")
				return cause
			}

			applicationsEntry, err = up4.p4RtTranslator.BuildApplicationsTableEntry(pdr, applicationID)
			if err != nil {
				log.Error("failed to build P4rt table entry for Applications table: ", err)
				continue
			}
		}

		// FIXME: get TC from QFI->TC mapping
		terminationsEntry, err := up4.p4RtTranslator.BuildTerminationsTableEntry(pdr, far, applicationID, uint8(0))
		if err != nil {
			return ErrOperationFailedWithReason("build P4rt table entry for Terminations table", err.Error())
		}

		pdrLog.WithFields(log.Fields{
			"sessions entry":     sessionsEntry,
			"terminations entry": terminationsEntry,
			"method type":        p4.Update_Type_name[int32(methodType)],
		})
		pdrLog.Debug("Applying table entries")

		err = up4.p4client.ApplyTableEntries(methodType, applicationsEntry, sessionsEntry, terminationsEntry)
		if err != nil {
			return ErrOperationFailedWithReason("write table entries to Sessions and Terminations tables", err.Error())
		}
	}

	return nil
}

func (up4 *UP4) sendCreate(all PacketForwardingRules, updated PacketForwardingRules) error {
	for i := range updated.pdrs {
		val, err := getCounterVal(up4, preQosCounterID)
		if err != nil {
			log.Println("Counter id alloc failed ", err)
			return ErrOperationFailedWithReason("Counter ID allocation", err.Error())
		}

		updated.pdrs[i].ctrID = uint32(val)
	}

	for _, p := range updated.pdrs {
		up4.updateUEAddrAndFSEIDMappings(p)
	}

	if err := up4.updateTunnelPeersBasedOnFARs(updated.fars); err != nil {
		// TODO: revert operations (e.g. reset counter)
		return err
	}

	if err := up4.modifyUP4ForwardingConfiguration(all.pdrs, all.fars, p4.Update_INSERT); err != nil {
		// TODO: revert operations (e.g. reset counter)
		return err
	}

	return nil
}

<<<<<<< HEAD
func (up4 *UP4) saveUeAddrToFSEID(pdr pdr) {
	ueAddr := pdr.ueAddress
	if _, exists := up4.ueAddrToFSEID[ueAddr]; !exists {
		up4.ueAddrToFSEID[ueAddr] = pdr.fseID
=======
func (up4 *UP4) sendUpdate(all PacketForwardingRules, updated PacketForwardingRules) error {
	// Update PDR IE might modify UE IP <-> F-SEID mappings
	for _, p := range updated.pdrs {
		up4.updateUEAddrAndFSEIDMappings(p)
	}

	if err := up4.updateTunnelPeersBasedOnFARs(updated.fars); err != nil {
		return err
	}

	if err := up4.modifyUP4ForwardingConfiguration(all.pdrs, all.fars, p4.Update_MODIFY); err != nil {
		return err
	}

	return nil
}

func (up4 *UP4) sendDelete(deleted PacketForwardingRules) error {
	for i := range deleted.pdrs {
		resetCounterVal(up4, preQosCounterID,
			uint64(deleted.pdrs[i].ctrID))
	}

	if err := up4.modifyUP4ForwardingConfiguration(deleted.pdrs, deleted.fars, p4.Update_DELETE); err != nil {
		return err
	}

	for _, far := range deleted.fars {
		up4.removeGTPTunnelPeer(far)
	}

	for _, p := range deleted.pdrs {
		up4.removeUeAddrAndFSEIDMappings(p)
	}

	return nil
}

func (up4 *UP4) sendMsgToUPF(method upfMsgType, all PacketForwardingRules, updated PacketForwardingRules) uint8 {
	if !up4.isConnected(nil) {
		log.Error("UP4 server not connected")
		return ie.CauseRequestRejected
	}

	up4Log := log.WithFields(log.Fields{
		"method-type":   method,
		"all":           all,
		"updated-rules": updated,
	})
	up4Log.Debug("Sending PFCP message to UP4..")

	var err error

	switch method {
	case upfMsgTypeAdd:
		err = up4.sendCreate(all, updated)
	case upfMsgTypeMod:
		err = up4.sendUpdate(all, updated)
	case upfMsgTypeDel:
		err = up4.sendDelete(all)
	default:
		// unknown upfMsgType
		return ie.CauseRequestRejected
	}

	if err != nil {
		log.Errorf("failed to apply forwarding configuration to UP4: %v", err)
		return ie.CauseRequestRejected
	}

	return ie.CauseRequestAccepted
}

func (up4 *UP4) updateUEAddrAndFSEIDMappings(pdr pdr) {
	if !pdr.IsDownlink() {
		return
	}

	// update both maps in one shot
	up4.ueAddrToFSEID[pdr.dstIP], up4.fseidToUEAddr[pdr.fseID] = pdr.fseID, pdr.dstIP
}

func (up4 *UP4) removeUeAddrAndFSEIDMappings(pdr pdr) {
	if !pdr.IsDownlink() {
		return
>>>>>>> 18fdd568
	}

	delete(up4.ueAddrToFSEID, pdr.dstIP)
	delete(up4.fseidToUEAddr, pdr.fseID)
}<|MERGE_RESOLUTION|>--- conflicted
+++ resolved
@@ -526,7 +526,6 @@
 	up4.releaseAllocatedGTPTunnelPeerID(tunnelPeerID)
 }
 
-<<<<<<< HEAD
 // Returns error if we reach maximum supported Application IDs.
 func (up4 *UP4) allocateInternalApplicationID() (uint8, error) {
 	if len(up4.applicationIDsPool) == 0 {
@@ -558,73 +557,25 @@
 	return newAppID, nil
 }
 
-func (up4 *UP4) sendMsgToUPF(method upfMsgType, rules PacketForwardingRules, updated PacketForwardingRules) uint8 {
-	up4Log := log.WithFields(log.Fields{
-		"method-type":   method,
-		"old-rules":     rules,
-		"updated-rules": updated,
-	})
-	up4Log.Debug("Sending PFCP message to UP4..")
-
-	pdrs := rules.pdrs
-	fars := rules.fars
-
-	if method == upfMsgTypeMod {
-		// no need to use updated PDRs as session's PDRs are already updated
-		fars = updated.fars
-	}
-
-	var (
-		methodType p4.Update_Type
-		err        error
-		val        uint64
-		cause      uint8 = ie.CauseRequestRejected
-	)
-
-	if !up4.isConnected(nil) {
-		log.Error("UP4 server not connected")
-		return cause
-	}
-
-	switch method {
-	case upfMsgTypeAdd:
-		{
-			methodType = p4.Update_INSERT
-			for i := range pdrs {
-				val, err = getCounterVal(up4, preQosCounterID)
-				if err != nil {
-					log.Println("Counter id alloc failed ", err)
-					return cause
-				}
-				pdrs[i].ctrID = uint32(val)
-			}
-		}
-	case upfMsgTypeDel:
-		{
-			methodType = p4.Update_DELETE
-			for i := range pdrs {
-				resetCounterVal(up4, preQosCounterID,
-					uint64(pdrs[i].ctrID))
-
-				if internalAppID, exists := up4.applicationIDs[pdrs[i].appFilter]; exists {
-					up4.releaseInternalApplicationID(internalAppID)
-				}
-			}
-		}
-	case upfMsgTypeMod:
-		{
-			methodType = p4.Update_MODIFY
-		}
-	default:
-		{
-			log.Println("Unknown method : ", method)
-			return cause
-		}
-	}
-
-=======
+func (up4 *UP4) updateUEAddrAndFSEIDMappings(pdr pdr) {
+	if !pdr.IsDownlink() {
+		return
+	}
+
+	// update both maps in one shot
+	up4.ueAddrToFSEID[pdr.ueAddress], up4.fseidToUEAddr[pdr.fseID] = pdr.fseID, pdr.ueAddress
+}
+
+func (up4 *UP4) removeUeAddrAndFSEIDMappings(pdr pdr) {
+	if !pdr.IsDownlink() {
+		return
+	}
+
+	delete(up4.ueAddrToFSEID, pdr.ueAddress)
+	delete(up4.fseidToUEAddr, pdr.fseID)
+}
+
 func (up4 *UP4) updateTunnelPeersBasedOnFARs(fars []far) error {
->>>>>>> 18fdd568
 	for _, far := range fars {
 		logger := log.WithFields(log.Fields{
 			"far": far,
@@ -683,7 +634,7 @@
 				return ErrOperationFailedWithReason("adding UP4 entries", "UE Address not found for uplink PDR, a linked DL PDR was not provided?")
 			}
 
-			pdr.srcIP = ueAddr
+			pdr.ueAddress = ueAddr
 		}
 
 		var applicationsEntry *p4.TableEntry
@@ -694,7 +645,7 @@
 			applicationID, err = up4.addOrUpdateApplicationsTableEntry(pdr.appFilter)
 			if err != nil {
 				pdrLog.Error("failed to add or update Application")
-				return cause
+				return err
 			}
 
 			applicationsEntry, err = up4.p4RtTranslator.BuildApplicationsTableEntry(pdr, applicationID)
@@ -754,12 +705,6 @@
 	return nil
 }
 
-<<<<<<< HEAD
-func (up4 *UP4) saveUeAddrToFSEID(pdr pdr) {
-	ueAddr := pdr.ueAddress
-	if _, exists := up4.ueAddrToFSEID[ueAddr]; !exists {
-		up4.ueAddrToFSEID[ueAddr] = pdr.fseID
-=======
 func (up4 *UP4) sendUpdate(all PacketForwardingRules, updated PacketForwardingRules) error {
 	// Update PDR IE might modify UE IP <-> F-SEID mappings
 	for _, p := range updated.pdrs {
@@ -831,23 +776,4 @@
 	}
 
 	return ie.CauseRequestAccepted
-}
-
-func (up4 *UP4) updateUEAddrAndFSEIDMappings(pdr pdr) {
-	if !pdr.IsDownlink() {
-		return
-	}
-
-	// update both maps in one shot
-	up4.ueAddrToFSEID[pdr.dstIP], up4.fseidToUEAddr[pdr.fseID] = pdr.fseID, pdr.dstIP
-}
-
-func (up4 *UP4) removeUeAddrAndFSEIDMappings(pdr pdr) {
-	if !pdr.IsDownlink() {
-		return
->>>>>>> 18fdd568
-	}
-
-	delete(up4.ueAddrToFSEID, pdr.dstIP)
-	delete(up4.fseidToUEAddr, pdr.fseID)
 }