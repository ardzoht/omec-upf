--- conflicted
+++ resolved
@@ -15,11 +15,7 @@
 )
 
 type ebpf struct {
-<<<<<<< HEAD
-	conn *grpc.ClientConn
-=======
 	conn             *grpc.ClientConn
->>>>>>> 922a3f5b
 }
 
 func (d *ebpf) IsConnected(accessIP *net.IP) bool {
@@ -38,11 +34,7 @@
 }
 
 func (d *ebpf) SendMsgToUPF(
-<<<<<<< HEAD
-	method upfMsgType, rules PacketForwardingRules, updated PacketForwardingRules) uint8 {
-=======
 	method UpfMsgType, rules PacketForwardingRules, updated PacketForwardingRules) uint8 {
->>>>>>> 922a3f5b
 	var cause uint8 = ie.CauseRequestAccepted
 
 	pdrs := rules.pdrs
@@ -78,11 +70,7 @@
 	panic("Not implemented")
 }
 
-<<<<<<< HEAD
-func (d *ebpf) SendEndMarkers(endMarkerList *[][]byte) error {
-=======
 func (d *ebpf) SendEndMarkers(endMarkerList *[]EndMarker) error {
->>>>>>> 922a3f5b
 	panic("Not implemented")
 }
 
