--- conflicted
+++ resolved
@@ -10,7 +10,6 @@
 	"net/http"
 	"os"
 	"os/signal"
-	"sync"
 	"syscall"
 	"time"
 
@@ -33,18 +32,11 @@
 	fp      fastPath
 	upf     *upf
 	httpSrv *http.Server
-<<<<<<< HEAD
-
-	stop    context.CancelFunc
-	wg      *sync.WaitGroup
-=======
->>>>>>> 056f1d2d
 }
 
 func NewPFCPIface(conf Conf) *PFCPIface {
 	pfcpIface := &PFCPIface{
 		conf: conf,
-		wg:   &sync.WaitGroup{},
 	}
 
 	if conf.EnableP4rt {
@@ -80,17 +72,8 @@
 
 	p.node = NewPFCPNode(p.upf)
 
-<<<<<<< HEAD
-	httpPort := "8080"
-	if p.conf.CPIface.HTTPPort != "" {
-		httpPort = p.conf.CPIface.HTTPPort
-	}
-
-	p.httpSrv = &http.Server{Addr: ":" + httpPort, Handler: nil}
-=======
 	setupConfigHandler(p.upf)
 	setupProm(p.upf, p.node)
->>>>>>> 056f1d2d
 
 	go func() {
 		if err := p.httpSrv.ListenAndServe(); err != nil && !errors.Is(err, http.ErrServerClosed) {
@@ -100,17 +83,6 @@
 		log.Infoln("http server closed")
 	}()
 
-<<<<<<< HEAD
-	ctx, cancel := context.WithCancel(context.Background())
-	p.stop = cancel
-
-	p.node = NewPFCPNode(ctx, p.upf)
-	go p.node.Serve()
-
-	setupProm(p.upf, p.node)
-
-=======
->>>>>>> 056f1d2d
 	sig := make(chan os.Signal, 1)
 	signal.Notify(sig, os.Interrupt)
 	signal.Notify(sig, syscall.SIGTERM)
@@ -121,35 +93,6 @@
 		p.Stop()
 	}()
 
-<<<<<<< HEAD
-	for {
-		select {
-		case <-ctx.Done():
-			p.shutdown()
-			return
-		}
-	}
-}
-
-func (p *PFCPIface) shutdown() {
-	defer p.wg.Done()
-
-	// Wait for node shutdown before http shutdown
-	p.node.Done()
-
-	if err := p.httpSrv.Shutdown(context.Background()); err != nil {
-		log.Errorln("Failed to shutdown http: ", err)
-	}
-
-	p.upf.exit()
-}
-
-// Stop sends cancellation signal to main Go routine and waits for shutdown to complete.
-func (p *PFCPIface) Stop() {
-	p.wg.Add(1)
-	p.stop()
-	p.wg.Wait()
-=======
 	// blocking
 	p.node.Serve()
 }
@@ -169,5 +112,4 @@
 
 	// Wait for PFCP node shutdown
 	p.node.Done()
->>>>>>> 056f1d2d
 }