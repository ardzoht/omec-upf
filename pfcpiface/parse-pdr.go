// SPDX-License-Identifier: Apache-2.0
// Copyright 2020 Intel Corporation

package main

import (
	"errors"
	"fmt"
	"net"

	log "github.com/sirupsen/logrus"
	"github.com/wmnsk/go-pfcp/ie"
)

type applicationFilter struct {
	srcIP   uint32
	dstIP   uint32
	srcPort uint16
	dstPort uint16
	proto   uint8

	srcIPMask   uint32
	dstIPMask   uint32
	srcPortMask uint16
	dstPortMask uint16
	protoMask   uint8
}

type pdr struct {
	srcIface     uint8
	tunnelIP4Dst uint32
	tunnelTEID   uint32
	ueAddress    uint32

	srcIfaceMask     uint8
	tunnelIP4DstMask uint32
	tunnelTEIDMask   uint32

	appFilter applicationFilter

	precedence  uint32
	pdrID       uint32
	fseID       uint64
	fseidIP     uint32
	ctrID       uint32
	farID       uint32
	qerIDList   []uint32
	needDecap   uint8
	allocIPFlag bool
}

func needAllocIP(ueIPaddr *ie.UEIPAddressFields) bool {
	if has2ndBit(ueIPaddr.Flags) && !has5thBit(ueIPaddr.Flags) {
		return false
	}

	return true
}

<<<<<<< HEAD
func (af applicationFilter) String() string {
	return fmt.Sprintf("ApplicationFilter(srcIP=%v/%x, dstIP=%v/%x, proto=%v/%x, srcPort=%v/%x, dstPort=%v/%x)",
		af.srcIP, af.srcIPMask, af.dstIP, af.dstIPMask, af.proto,
		af.protoMask, af.srcPort, af.srcPortMask, af.dstPort, af.dstPortMask)
}

func (af applicationFilter) IsEmpty() bool {
	return af.srcIP == 0 && af.dstIP == 0 && af.proto == 0 && af.srcPort == 0 && af.dstPort == 0
}

// Satisfies the fmt.Stringer interface.
func (p pdr) String() string {
	b := strings.Builder{}
	fmt.Fprintf(&b, "\n")
	fmt.Fprintf(&b, "srcIface: %v\n", p.srcIface)
	fmt.Fprintf(&b, "tunnelIP4Dst: %v\n", int2ip(p.tunnelIP4Dst))
	fmt.Fprintf(&b, "tunnelTEID: %x\n", p.tunnelTEID)
	fmt.Fprintf(&b, "ueAddress: %x\n", p.ueAddress)
	fmt.Fprintf(&b, "tunnelTEIDMask: %x\n", p.tunnelTEIDMask)
	fmt.Fprintf(&b, "applicationFilter: %v\n", p.appFilter)
	fmt.Fprintf(&b, "srcIfaceMask: %x\n", p.srcIfaceMask)
	fmt.Fprintf(&b, "tunnelIP4DstMask: %v\n", int2ip(p.tunnelIP4DstMask))
	fmt.Fprintf(&b, "precedence: %v\n", p.precedence)
	fmt.Fprintf(&b, "pdrID: %v\n", p.pdrID)
	fmt.Fprintf(&b, "fseID: %x\n", p.fseID)
	fmt.Fprintf(&b, "fseidIP: %v\n", int2ip(p.fseidIP))
	fmt.Fprintf(&b, "ctrID: %v\n", p.ctrID)
	fmt.Fprintf(&b, "farID: %v\n", p.farID)

	for _, qer := range p.qerIDList {
		fmt.Fprintf(&b, "qerID: %v\n", qer)
	}
=======
func (p pdr) String() string {
	return fmt.Sprintf("PDR(id=%v, F-SEID=%v, srcIface=%v, tunnelIPv4Dst=%v/%x, "+
		"tunnelTEID=%v/%x, srcIP=%v/%x, dstIP=%v/%x,"+
		"srcPort=%v/%x, dstPort=%v/%x, protocol=%v/%x, precedence=%v, F-SEID IP=%v, "+
		"counterID=%v, farID=%v, qerIDs=%v, needDecap=%v, allocIPFlag=%v)",
		p.pdrID, p.fseID, p.srcIface, p.tunnelIP4Dst, p.tunnelIP4DstMask,
		p.tunnelTEID, p.tunnelTEIDMask, p.srcIP, p.srcIPMask, p.dstIP, p.dstIPMask,
		p.srcPort, p.srcPortMask, p.dstPort, p.dstPortMask, p.proto, p.protoMask, p.precedence,
		p.fseidIP, p.ctrID, p.farID, p.qerIDList, p.needDecap, p.allocIPFlag)
}
>>>>>>> 18fdd568

func (p pdr) IsUplink() bool {
	return p.srcIface == access
}

func (p pdr) IsDownlink() bool {
	return p.srcIface == core
}

func (p *pdr) parsePDI(seid uint64, pdiIEs []*ie.IE, appPFDs map[string]appPFD, ippool *IPPool) error {
	var ueIP4 net.IP

	for _, pdiIE := range pdiIEs {
		switch pdiIE.Type {
		case ie.UEIPAddress:
			ueIPaddr, err := pdiIE.UEIPAddress()
			if err != nil {
				log.Warnln("Failed to parse UE IP address")
				continue
			}

			if needAllocIP(ueIPaddr) {
				/* alloc IPV6 if CHV6 is enabled : TBD */
				log.Printf("UPF should alloc UE IP for SEID %v. CHV4 flag set", seid)

				ueIP4, err = ippool.LookupOrAllocIP(seid)
				if err != nil {
					log.Errorln("failed to allocate UE IP")
					return err
				}

				log.Traceln("Found or allocated new IP", ueIP4, "from pool", ippool)

				p.allocIPFlag = true
			} else {
				ueIP4 = ueIPaddr.IPv4Address
			}
		case ie.SourceInterface:
			srcIface, err := pdiIE.SourceInterface()
			if err != nil {
				log.Println("Failed to parse Source Interface IE!")
				continue
			}

			if srcIface == ie.SrcInterfaceCPFunction {
				log.Println("Source Interface CP Function not supported yet")
			} else if srcIface == ie.SrcInterfaceAccess {
				p.srcIface = access
				p.srcIfaceMask = 0xFF
			} else if srcIface == ie.SrcInterfaceCore {
				p.srcIface = core
				p.srcIfaceMask = 0xFF
			}
		case ie.FTEID:
			fteid, err := pdiIE.FTEID()
			if err != nil {
				log.Println("Failed to parse FTEID IE")
				continue
			}

			teid := fteid.TEID
			tunnelIPv4Address := fteid.IPv4Address

			if teid != 0 {
				p.tunnelTEID = teid
				p.tunnelTEIDMask = 0xFFFFFFFF
				p.tunnelIP4Dst = ip2int(tunnelIPv4Address)
				p.tunnelIP4DstMask = 0xFFFFFFFF

				log.Println("TunnelIPv4Address:", tunnelIPv4Address)
			}
		case ie.QFI:
			// Do nothing for the time being
			continue
		}
	}

	// Needed if SDF filter is bad or absent
	if len(ueIP4) == 4 {
		p.ueAddress = ip2int(ueIP4)
	}

	for _, ie2 := range pdiIEs {
		switch ie2.Type {
		case ie.ApplicationID:
			appID, err := ie2.ApplicationID()
			if err != nil {
				log.Println("Unable to parse Application ID", err)
				continue
			}

			apfd, ok := appPFDs[appID]
			if !ok {
				log.Println("Unable to find Application ID", err)
				continue
			}

			if appID != apfd.appID {
				log.Fatalln("Mismatch in App ID", appID, apfd.appID)
			}

			log.Println("inside application id", apfd.appID, apfd.flowDescs)

			for _, flowDesc := range apfd.flowDescs {
				log.Println("flow desc", flowDesc)

				var ipf ipFilterRule

				err = ipf.parseFlowDesc(flowDesc, ueIP4.String())
				if err != nil {
					return errBadFilterDesc
				}

				if (p.srcIface == access && ipf.direction == "out") || (p.srcIface == core && ipf.direction == "in") {
					log.Println("Found a match", p.srcIface, flowDesc)

					if ipf.proto != reservedProto {
						p.appFilter.proto = ipf.proto
						p.appFilter.protoMask = reservedProto
					}
					// TODO: Verify assumption that flow description in case of PFD is to be taken as-is
					p.appFilter.dstIP = ip2int(ipf.dst.IPNet.IP)
					p.appFilter.dstIPMask = ipMask2int(ipf.dst.IPNet.Mask)
					p.appFilter.srcIP = ip2int(ipf.src.IPNet.IP)
					p.appFilter.srcIPMask = ipMask2int(ipf.src.IPNet.Mask)

					if ipf.dst.Port > 0 {
						p.appFilter.dstPort = ipf.dst.Port
						p.appFilter.dstPortMask = 0xffff
					}

					if ipf.src.Port > 0 {
						p.appFilter.srcPort = ipf.src.Port
						p.appFilter.srcPortMask = 0xffff
					}

					break
				}
			}
		case ie.SDFFilter:
			// Do nothing for the time being
			sdfFields, err := ie2.SDFFilter()
			if err != nil {
				log.Println("Unable to parse SDF filter!")
				continue
			}

			flowDesc := sdfFields.FlowDescription
			if flowDesc == "" {
				log.Println("Empty SDF filter description!")
				// TODO: Implement referencing SDF ID
				continue
			}

			log.Println("Flow Description is:", flowDesc)

			var ipf ipFilterRule

			err = ipf.parseFlowDesc(flowDesc, ueIP4.String())
			if err != nil {
				return errBadFilterDesc
			}

			if ipf.proto != reservedProto {
				p.appFilter.proto = ipf.proto
				p.appFilter.protoMask = reservedProto
			}

			if p.srcIface == core {
				p.appFilter.dstIP = ip2int(ipf.dst.IPNet.IP)
				p.appFilter.dstIPMask = ipMask2int(ipf.dst.IPNet.Mask)
				p.appFilter.srcIP = ip2int(ipf.src.IPNet.IP)
				p.appFilter.srcIPMask = ipMask2int(ipf.src.IPNet.Mask)
			} else if p.srcIface == access {
				p.appFilter.srcIP = ip2int(ipf.dst.IPNet.IP)
				p.appFilter.srcIPMask = ipMask2int(ipf.dst.IPNet.Mask)
				p.appFilter.dstIP = ip2int(ipf.src.IPNet.IP)
				p.appFilter.dstIPMask = ipMask2int(ipf.src.IPNet.Mask)
			}

			if ipf.dst.Port > 0 {
				p.appFilter.dstPort = ipf.dst.Port
				p.appFilter.dstPortMask = 0xffff
			}

			if ipf.src.Port > 0 {
				p.appFilter.srcPort = ipf.src.Port
				p.appFilter.srcPortMask = 0xffff
			}
		}
	}

	return nil
}

func (p *pdr) parsePDR(ie1 *ie.IE, seid uint64, appPFDs map[string]appPFD, ippool *IPPool) error {
	/* reset outerHeaderRemoval to begin with */
	outerHeaderRemoval := uint8(0)
	p.qerIDList = make([]uint32, 0)

	pdrID, err := ie1.PDRID()
	if err != nil {
		log.Println("Could not read PDR ID!")
		return err
	}

	precedence, err := ie1.Precedence()
	if err != nil {
		log.Println("Could not read Precedence!")
		return err
	}

	pdi, err := ie1.PDI()
	if err != nil {
		log.Println("Could not read PDI!")
		return err
	}

	res, err := ie1.OuterHeaderRemovalDescription()
	if res == 0 && err == nil { // 0 == GTP-U/UDP/IPv4
		outerHeaderRemoval = 1
	}

	err = p.parsePDI(seid, pdi, appPFDs, ippool)
	if err != nil && !errors.Is(err, errBadFilterDesc) {
		return err
	}

	farID, err := ie1.FARID()
	if err != nil {
		log.Println("Could not read FAR ID!")
		return err
	}

	/* Multiple instances of QERID can be present in CreatePDR/UpdatePDR
	   go-pfcp currently support API to return list of QERIDs. So, we
	   are parsing the IE list in Application code.*/
	var ies []*ie.IE

	var errin error

	switch ie1.Type {
	case ie.CreatePDR:
		ies, errin = ie1.CreatePDR()
		if errin != nil {
			return errin
		}
	case ie.UpdatePDR:
		ies, errin = ie1.UpdatePDR()
		if errin != nil {
			return errin
		}
	}

	for _, x := range ies {
		if x.Type == ie.QERID {
			qerID, errRead := x.QERID()
			if errRead != nil {
				log.Errorln("qerID read failed")
				continue
			} else {
				p.qerIDList = append(p.qerIDList, qerID)
			}
		}
	}
	/*qerID, err := ie1.QERID()
	if err != nil {
		log.Println("Could not read QER ID!")
	}*/

	p.precedence = precedence
	p.pdrID = uint32(pdrID)
	p.fseID = (seid) // fseID currently being truncated to uint32 <--- FIXIT/TODO/XXX
	p.ctrID = 0      // ctrID currently not being set <--- FIXIT/TODO/XXX
	p.farID = farID  // farID currently not being set <--- FIXIT/TODO/XXX
	/*p.qerID = qerID*/
	p.needDecap = outerHeaderRemoval

	return nil
}<|MERGE_RESOLUTION|>--- conflicted
+++ resolved
@@ -57,7 +57,6 @@
 	return true
 }
 
-<<<<<<< HEAD
 func (af applicationFilter) String() string {
 	return fmt.Sprintf("ApplicationFilter(srcIP=%v/%x, dstIP=%v/%x, proto=%v/%x, srcPort=%v/%x, dstPort=%v/%x)",
 		af.srcIP, af.srcIPMask, af.dstIP, af.dstIPMask, af.proto,
@@ -68,40 +67,14 @@
 	return af.srcIP == 0 && af.dstIP == 0 && af.proto == 0 && af.srcPort == 0 && af.dstPort == 0
 }
 
-// Satisfies the fmt.Stringer interface.
-func (p pdr) String() string {
-	b := strings.Builder{}
-	fmt.Fprintf(&b, "\n")
-	fmt.Fprintf(&b, "srcIface: %v\n", p.srcIface)
-	fmt.Fprintf(&b, "tunnelIP4Dst: %v\n", int2ip(p.tunnelIP4Dst))
-	fmt.Fprintf(&b, "tunnelTEID: %x\n", p.tunnelTEID)
-	fmt.Fprintf(&b, "ueAddress: %x\n", p.ueAddress)
-	fmt.Fprintf(&b, "tunnelTEIDMask: %x\n", p.tunnelTEIDMask)
-	fmt.Fprintf(&b, "applicationFilter: %v\n", p.appFilter)
-	fmt.Fprintf(&b, "srcIfaceMask: %x\n", p.srcIfaceMask)
-	fmt.Fprintf(&b, "tunnelIP4DstMask: %v\n", int2ip(p.tunnelIP4DstMask))
-	fmt.Fprintf(&b, "precedence: %v\n", p.precedence)
-	fmt.Fprintf(&b, "pdrID: %v\n", p.pdrID)
-	fmt.Fprintf(&b, "fseID: %x\n", p.fseID)
-	fmt.Fprintf(&b, "fseidIP: %v\n", int2ip(p.fseidIP))
-	fmt.Fprintf(&b, "ctrID: %v\n", p.ctrID)
-	fmt.Fprintf(&b, "farID: %v\n", p.farID)
-
-	for _, qer := range p.qerIDList {
-		fmt.Fprintf(&b, "qerID: %v\n", qer)
-	}
-=======
 func (p pdr) String() string {
 	return fmt.Sprintf("PDR(id=%v, F-SEID=%v, srcIface=%v, tunnelIPv4Dst=%v/%x, "+
-		"tunnelTEID=%v/%x, srcIP=%v/%x, dstIP=%v/%x,"+
-		"srcPort=%v/%x, dstPort=%v/%x, protocol=%v/%x, precedence=%v, F-SEID IP=%v, "+
+		"tunnelTEID=%v/%x, ueAddress=%v, applicationFilter=%v, precedence=%v, F-SEID IP=%v, "+
 		"counterID=%v, farID=%v, qerIDs=%v, needDecap=%v, allocIPFlag=%v)",
 		p.pdrID, p.fseID, p.srcIface, p.tunnelIP4Dst, p.tunnelIP4DstMask,
-		p.tunnelTEID, p.tunnelTEIDMask, p.srcIP, p.srcIPMask, p.dstIP, p.dstIPMask,
-		p.srcPort, p.srcPortMask, p.dstPort, p.dstPortMask, p.proto, p.protoMask, p.precedence,
+		p.tunnelTEID, p.tunnelTEIDMask, int2ip(p.ueAddress), p.appFilter, p.precedence,
 		p.fseidIP, p.ctrID, p.farID, p.qerIDList, p.needDecap, p.allocIPFlag)
 }
->>>>>>> 18fdd568
 
 func (p pdr) IsUplink() bool {
 	return p.srcIface == access
